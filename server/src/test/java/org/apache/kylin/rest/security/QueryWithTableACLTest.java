--- conflicted
+++ resolved
@@ -62,13 +62,8 @@
         QueryACLTestUtil.setUser(MODELER);
         QueryACLTestUtil.mockQuery(PROJECT, "select * from STREAMING_TABLE");
 
-<<<<<<< HEAD
-        QuerACLTestUtil.setUser(ADMIN);
+        QueryACLTestUtil.setUser(ADMIN);
         TableACLManager.getInstance(KylinConfig.getInstanceFromEnv()).addTableACL(PROJECT, "ADMIN", STREAMING_TABLE, MetadataConstants.TYPE_USER);
-=======
-        QueryACLTestUtil.setUser(ADMIN);
-        TableACLManager.getInstance(KylinConfig.getInstanceFromEnv()).addTableACL(PROJECT, "ADMIN", STREAMING_TABLE);
->>>>>>> 5f2eff68
         thrown.expectCause(CoreMatchers.isA(AccessDeniedException.class));
         thrown.expectMessage(CoreMatchers.containsString("Query failed.Access table:DEFAULT.STREAMING_TABLE denied"));
         QueryACLTestUtil.mockQuery(PROJECT, "select * from STREAMING_TABLE");
@@ -79,13 +74,8 @@
         QueryACLTestUtil.setUser(MODELER);
         QueryACLTestUtil.mockQuery(PROJECT, "select count(*) from STREAMING_TABLE");
 
-<<<<<<< HEAD
-        QuerACLTestUtil.setUser(ADMIN);
+        QueryACLTestUtil.setUser(ADMIN);
         TableACLManager.getInstance(KylinConfig.getInstanceFromEnv()).addTableACL(PROJECT, "ADMIN", STREAMING_TABLE, MetadataConstants.TYPE_USER);
-=======
-        QueryACLTestUtil.setUser(ADMIN);
-        TableACLManager.getInstance(KylinConfig.getInstanceFromEnv()).addTableACL(PROJECT, "ADMIN", STREAMING_TABLE);
->>>>>>> 5f2eff68
         thrown.expectCause(CoreMatchers.isA(AccessDeniedException.class));
         thrown.expectMessage(CoreMatchers.containsString("Query failed.Access table:DEFAULT.STREAMING_TABLE denied"));
         QueryACLTestUtil.mockQuery(PROJECT, "select count(*) from STREAMING_TABLE");
