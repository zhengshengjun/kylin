--- conflicted
+++ resolved
@@ -96,22 +96,19 @@
     val afterJoin1 = generateFlatTable(seg1, cube, true)
     afterJoin1.collect()
 
-<<<<<<< HEAD
-    val jobs = helper.getJobsByGroupId(groupId)
-    if (seg1.getConfig.detectDataSkewInDictEncodingEnabled()) {
-      Assert.assertEquals(jobs.length, 18)
-    } else {
-      Assert.assertEquals(jobs.length, 15)
-=======
+
     if (SPARK_VERSION.startsWith("2.4")) {
       val jobs = helper.getJobsByGroupId(groupId)
-      Assert.assertEquals(jobs.length, 15)
+      if (seg1.getConfig.detectDataSkewInDictEncodingEnabled()) {
+        Assert.assertEquals(jobs.length, 18)
+      } else {
+        Assert.assertEquals(jobs.length, 15)
+      }  
     } else if (SPARK_VERSION.startsWith("3.1")) {
       // in Spark 3.x, BroadcastExchangeExec overwrites job group ID
       val jobs = helper.getJobsByGroupId(null)
       Assert.assertEquals(6, jobs.count(_.jobGroup.exists(_.endsWith(groupId))))
       Assert.assertEquals(9, jobs.count(_.description.exists(_.contains("broadcast exchange"))))
->>>>>>> 7fa1b9d8
     }
     DefaultScheduler.destroyInstance()
   }
