/*
 * Licensed to the Apache Software Foundation (ASF) under one
 * or more contributor license agreements.  See the NOTICE file
 * distributed with this work for additional information
 * regarding copyright ownership.  The ASF licenses this file
 * to you under the Apache License, Version 2.0 (the
 * "License"); you may not use this file except in compliance
 * with the License.  You may obtain a copy of the License at
 * 
 *     http://www.apache.org/licenses/LICENSE-2.0
 * 
 * Unless required by applicable law or agreed to in writing, software
 * distributed under the License is distributed on an "AS IS" BASIS,
 * WITHOUT WARRANTIES OR CONDITIONS OF ANY KIND, either express or implied.
 * See the License for the specific language governing permissions and
 * limitations under the License.
*/

package org.apache.kylin.job;

import java.io.File;
import java.lang.reflect.Method;
import java.util.HashSet;
import java.util.Map;
import java.util.Set;

import javax.xml.parsers.DocumentBuilder;
import javax.xml.parsers.DocumentBuilderFactory;

<<<<<<< HEAD
import org.apache.kylin.common.KylinConfig;
import org.apache.kylin.cube.CubeSegment;
import org.apache.kylin.job.engine.JobEngineConfig;
=======
>>>>>>> a3628814
import org.apache.kylin.metadata.model.DataModelDesc;
import org.apache.kylin.metadata.model.IJoinedFlatTableDesc;
import org.apache.kylin.metadata.model.JoinDesc;
import org.apache.kylin.metadata.model.JoinTableDesc;
import org.apache.kylin.metadata.model.PartitionDesc;
import org.apache.kylin.metadata.model.TableRef;
import org.apache.kylin.metadata.model.TblColRef;
import org.w3c.dom.Document;
import org.w3c.dom.NodeList;

/**
 *
 */

public class JoinedFlatTable {

    public static String getTableDir(IJoinedFlatTableDesc flatDesc, String storageDfsDir) {
        return storageDfsDir + "/" + flatDesc.getTableName();
    }

    public static String generateHiveInitStatements(
            String flatTableDatabase, String kylinHiveFile, Map<String, String> cubeOverrides) {

        StringBuilder buffer = new StringBuilder();

        buffer.append("USE ").append(flatTableDatabase).append(";\n");
        try {
            File file = new File(kylinHiveFile);
            if (file.exists()) {
                DocumentBuilderFactory factory = DocumentBuilderFactory.newInstance();
                DocumentBuilder builder = factory.newDocumentBuilder();
                Document doc = builder.parse(file);
                NodeList nl = doc.getElementsByTagName("property");
                for (int i = 0; i < nl.getLength(); i++) {
                    String name = doc.getElementsByTagName("name").item(i).getFirstChild().getNodeValue();
                    String value = doc.getElementsByTagName("value").item(i).getFirstChild().getNodeValue();
                    if (!name.equals("tmpjars")) {
                        buffer.append("SET ").append(name).append("=").append(value).append(";\n");
                    }
                }
            }
        } catch (Exception e) {
            throw new RuntimeException("Failed to parse hive conf file ", e);
        }

        for (Map.Entry<String, String> entry : cubeOverrides.entrySet()) {
            buffer.append("SET ").append(entry.getKey()).append("=").append(entry.getValue()).append(";\n");
        }

        return buffer.toString();
    }

    public static String generateCreateTableStatement(IJoinedFlatTableDesc flatDesc, String storageDfsDir) {
        StringBuilder ddl = new StringBuilder();

        ddl.append("CREATE EXTERNAL TABLE IF NOT EXISTS " + flatDesc.getTableName() + "\n");

        ddl.append("(" + "\n");
        for (int i = 0; i < flatDesc.getAllColumns().size(); i++) {
            TblColRef col = flatDesc.getAllColumns().get(i);
            if (i > 0) {
                ddl.append(",");
            }
            ddl.append(colName(col) + " " + getHiveDataType(col.getDatatype()) + "\n");
        }
        ddl.append(")" + "\n");
        ddl.append("STORED AS SEQUENCEFILE" + "\n");
        ddl.append("LOCATION '" + getTableDir(flatDesc, storageDfsDir) + "';").append("\n");
        return ddl.toString();
    }

    public static String generateDropTableStatement(IJoinedFlatTableDesc flatDesc) {
        StringBuilder ddl = new StringBuilder();
        ddl.append("DROP TABLE IF EXISTS " + flatDesc.getTableName() + ";").append("\n");
        return ddl.toString();
    }

<<<<<<< HEAD
    public static String generateInsertDataStatement(IJoinedFlatTableDesc flatDesc, JobEngineConfig engineConfig) {
        final KylinConfig kylinConfig = ((CubeSegment) flatDesc.getSegment()).getConfig();
        StringBuilder sql = new StringBuilder();

        if (kylinConfig.isAdvancedFlatTableUsed()) {
            try {
                Class advancedFlatTable = Class.forName(kylinConfig.getAdvancedFlatTableClass());
                Method method = advancedFlatTable.getMethod("generateInsertDataStatement", IJoinedFlatTableDesc.class, JobEngineConfig.class);
                return (String) method.invoke(null, flatDesc, engineConfig);
            } catch (Exception e) {
                throw new RuntimeException(e);
            }
        }

        sql.append(generateHiveSetStatements(engineConfig));
        sql.append("INSERT OVERWRITE TABLE " + flatDesc.getTableName() + " " + generateSelectDataStatement(flatDesc) + ";\n");

        return sql.toString();
=======
    public static String generateInsertDataStatement(IJoinedFlatTableDesc flatDesc) {
        return "INSERT OVERWRITE TABLE " + flatDesc.getTableName() + " " + generateSelectDataStatement(flatDesc) + ";\n";
>>>>>>> a3628814
    }

    public static String generateSelectDataStatement(IJoinedFlatTableDesc flatDesc) {
        StringBuilder sql = new StringBuilder();
        sql.append("SELECT" + "\n");
        for (int i = 0; i < flatDesc.getAllColumns().size(); i++) {
            TblColRef col = flatDesc.getAllColumns().get(i);
            if (i > 0) {
                sql.append(",");
            }
            sql.append(col.getTableAlias() + "." + col.getName() + "\n");
        }
        appendJoinStatement(flatDesc, sql);
        appendWhereStatement(flatDesc, sql);
        return sql.toString();
    }

    public static String generateCountDataStatement(IJoinedFlatTableDesc flatDesc, final String outputDir) {
        final StringBuilder sql = new StringBuilder();
        final TableRef rootTbl = flatDesc.getDataModel().getRootFactTable();
        sql.append("dfs -mkdir -p " + outputDir + ";\n");
        sql.append("INSERT OVERWRITE DIRECTORY '" + outputDir + "' SELECT count(*) FROM " + rootTbl.getTableIdentity() + " " + rootTbl.getAlias() + "\n");
        appendWhereStatement(flatDesc, sql);
        return sql.toString();
    }

    private static void appendJoinStatement(IJoinedFlatTableDesc flatDesc, StringBuilder sql) {
        Set<TableRef> dimTableCache = new HashSet<>();

        DataModelDesc model = flatDesc.getDataModel();
        TableRef rootTable = model.getRootFactTable();
        sql.append("FROM " + rootTable.getTableIdentity() + " as " + rootTable.getAlias() + " \n");

        for (JoinTableDesc lookupDesc : model.getJoinTables()) {
            JoinDesc join = lookupDesc.getJoin();
            if (join != null && join.getType().equals("") == false) {
                String joinType = join.getType().toUpperCase();
                TableRef dimTable = lookupDesc.getTableRef();
                if (!dimTableCache.contains(dimTable)) {
                    TblColRef[] pk = join.getPrimaryKeyColumns();
                    TblColRef[] fk = join.getForeignKeyColumns();
                    if (pk.length != fk.length) {
                        throw new RuntimeException("Invalid join condition of lookup table:" + lookupDesc);
                    }
                    sql.append(joinType + " JOIN " + dimTable.getTableIdentity() + " as " + dimTable.getAlias() + "\n");
                    sql.append("ON ");
                    for (int i = 0; i < pk.length; i++) {
                        if (i > 0) {
                            sql.append(" AND ");
                        }
                        sql.append(fk[i].getTableAlias() + "." + fk[i].getName() + " = " + pk[i].getTableAlias() + "." + pk[i].getName());
                    }
                    sql.append("\n");

                    dimTableCache.add(dimTable);
                }
            }
        }
    }

    private static void appendDistributeStatement(StringBuilder sql, TblColRef redistCol) {
        if (redistCol != null) {
            sql.append(" DISTRIBUTE BY ").append(colName(redistCol)).append(";\n");
        } else {
            sql.append(" DISTRIBUTE BY RAND()").append(";\n");
        }
    }

    private static void appendClusterStatement(StringBuilder sql, TblColRef clusterCol) {
        sql.append(" CLUSTER BY ").append(colName(clusterCol)).append(";\n");
    }

    private static void appendWhereStatement(IJoinedFlatTableDesc flatDesc, StringBuilder sql) {
        boolean hasCondition = false;
        StringBuilder whereBuilder = new StringBuilder();
        whereBuilder.append("WHERE");

        DataModelDesc model = flatDesc.getDataModel();

        if (model.getFilterCondition() != null && model.getFilterCondition().equals("") == false) {
            whereBuilder.append(" (").append(model.getFilterCondition()).append(") ");
            hasCondition = true;
        }

        if (flatDesc.getSegment() != null) {
            PartitionDesc partDesc = model.getPartitionDesc();
            if (partDesc != null && partDesc.getPartitionDateColumn() != null) {
                long dateStart = flatDesc.getSourceOffsetStart();
                long dateEnd = flatDesc.getSourceOffsetEnd();

                if (!(dateStart == 0 && dateEnd == Long.MAX_VALUE)) {
                    whereBuilder.append(hasCondition ? " AND (" : " (");
                    whereBuilder.append(partDesc.getPartitionConditionBuilder().buildDateRangeCondition(partDesc, dateStart, dateEnd));
                    whereBuilder.append(")\n");
                    hasCondition = true;
                }
            }
        }

        if (hasCondition) {
            sql.append(whereBuilder.toString());
        }
    }

    private static String colName(TblColRef col) {
        return col.getTableAlias() + "_" + col.getName();
    }

    private static String getHiveDataType(String javaDataType) {
        String hiveDataType = javaDataType.toLowerCase().startsWith("varchar") ? "string" : javaDataType;
        hiveDataType = javaDataType.toLowerCase().startsWith("integer") ? "int" : hiveDataType;

        return hiveDataType.toLowerCase();
    }

    public static String generateRedistributeFlatTableStatement(IJoinedFlatTableDesc flatDesc) {
        final String tableName = flatDesc.getTableName();
        StringBuilder sql = new StringBuilder();
        sql.append("INSERT OVERWRITE TABLE " + tableName + " SELECT * FROM " + tableName);

        TblColRef clusterCol = flatDesc.getClusterBy();
        if (clusterCol != null) {
            appendClusterStatement(sql, clusterCol);
        } else {
            appendDistributeStatement(sql, flatDesc.getDistributedBy());
        }

        return sql.toString();
    }

}<|MERGE_RESOLUTION|>--- conflicted
+++ resolved
@@ -27,12 +27,9 @@
 import javax.xml.parsers.DocumentBuilder;
 import javax.xml.parsers.DocumentBuilderFactory;
 
-<<<<<<< HEAD
 import org.apache.kylin.common.KylinConfig;
 import org.apache.kylin.cube.CubeSegment;
 import org.apache.kylin.job.engine.JobEngineConfig;
-=======
->>>>>>> a3628814
 import org.apache.kylin.metadata.model.DataModelDesc;
 import org.apache.kylin.metadata.model.IJoinedFlatTableDesc;
 import org.apache.kylin.metadata.model.JoinDesc;
@@ -53,8 +50,7 @@
         return storageDfsDir + "/" + flatDesc.getTableName();
     }
 
-    public static String generateHiveInitStatements(
-            String flatTableDatabase, String kylinHiveFile, Map<String, String> cubeOverrides) {
+    public static String generateHiveInitStatements(String flatTableDatabase, String kylinHiveFile, Map<String, String> cubeOverrides) {
 
         StringBuilder buffer = new StringBuilder();
 
@@ -110,29 +106,19 @@
         return ddl.toString();
     }
 
-<<<<<<< HEAD
-    public static String generateInsertDataStatement(IJoinedFlatTableDesc flatDesc, JobEngineConfig engineConfig) {
+    public static String generateInsertDataStatement(IJoinedFlatTableDesc flatDesc) {
         final KylinConfig kylinConfig = ((CubeSegment) flatDesc.getSegment()).getConfig();
-        StringBuilder sql = new StringBuilder();
-
         if (kylinConfig.isAdvancedFlatTableUsed()) {
             try {
                 Class advancedFlatTable = Class.forName(kylinConfig.getAdvancedFlatTableClass());
                 Method method = advancedFlatTable.getMethod("generateInsertDataStatement", IJoinedFlatTableDesc.class, JobEngineConfig.class);
-                return (String) method.invoke(null, flatDesc, engineConfig);
+                return (String) method.invoke(null, flatDesc);
             } catch (Exception e) {
                 throw new RuntimeException(e);
             }
         }
 
-        sql.append(generateHiveSetStatements(engineConfig));
-        sql.append("INSERT OVERWRITE TABLE " + flatDesc.getTableName() + " " + generateSelectDataStatement(flatDesc) + ";\n");
-
-        return sql.toString();
-=======
-    public static String generateInsertDataStatement(IJoinedFlatTableDesc flatDesc) {
         return "INSERT OVERWRITE TABLE " + flatDesc.getTableName() + " " + generateSelectDataStatement(flatDesc) + ";\n";
->>>>>>> a3628814
     }
 
     public static String generateSelectDataStatement(IJoinedFlatTableDesc flatDesc) {
